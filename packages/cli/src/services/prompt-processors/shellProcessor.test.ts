--- conflicted
+++ resolved
@@ -428,77 +428,7 @@
     expect(mockShellExecute).not.toHaveBeenCalled();
 
     // It replaces !{} with an empty string.
-<<<<<<< HEAD
-    expect(result).toBe('This is weird: ');
-  });
-
-  describe('Robust Parsing (Balanced Braces)', () => {
-    it('should correctly parse commands containing nested braces (e.g., awk)', async () => {
-      const processor = new ShellProcessor('test-command');
-      const command = "awk '{print $1}' file.txt";
-      const prompt = `Output: !{${command}}`;
-      mockShellExecute.mockReturnValue({
-        result: Promise.resolve({ ...SUCCESS_RESULT, output: 'result' }),
-      });
-
-      const result = await processor.process(prompt, context);
-
-      expect(mockCheckCommandPermissions).toHaveBeenCalledWith(
-        command,
-        expect.any(Object),
-        context.session.sessionShellAllowlist,
-      );
-      expect(mockShellExecute).toHaveBeenCalledWith(
-        command,
-        expect.any(String),
-        expect.any(Function),
-        expect.any(Object),
-        false,
-        {},
-      );
-      expect(result).toBe('Output: result');
-    });
-
-    it('should handle deeply nested braces correctly', async () => {
-      const processor = new ShellProcessor('test-command');
-      const command = "echo '{{a},{b}}'";
-      const prompt = `!{${command}}`;
-      mockShellExecute.mockReturnValue({
-        result: Promise.resolve({ ...SUCCESS_RESULT, output: '{{a},{b}}' }),
-      });
-
-      const result = await processor.process(prompt, context);
-      expect(mockShellExecute).toHaveBeenCalledWith(
-        command,
-        expect.any(String),
-        expect.any(Function),
-        expect.any(Object),
-        false,
-        {},
-      );
-      expect(result).toBe('{{a},{b}}');
-    });
-
-    it('should throw an error for unclosed shell injections', async () => {
-      const processor = new ShellProcessor('test-command');
-      const prompt = 'This prompt is broken: !{ls -l';
-
-      await expect(processor.process(prompt, context)).rejects.toThrow(
-        /Unclosed shell injection/,
-      );
-    });
-
-    it('should throw an error for unclosed nested braces', async () => {
-      const processor = new ShellProcessor('test-command');
-      const prompt = 'Broken: !{echo {a}';
-
-      await expect(processor.process(prompt, context)).rejects.toThrow(
-        /Unclosed shell injection/,
-      );
-    });
-=======
     expect(result).toEqual([{ text: 'This is weird: ' }]);
->>>>>>> af522f21
   });
 
   describe('Error Reporting', () => {
