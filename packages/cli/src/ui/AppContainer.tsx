/**
 * @license
 * Copyright 2025 Google LLC
 * SPDX-License-Identifier: Apache-2.0
 */

import { useMemo, useState, useCallback, useEffect, useRef } from 'react';
import { type DOMElement, measureElement } from 'ink';
import { App } from './App.js';
import { AppContext } from './contexts/AppContext.js';
import { UIStateContext, type UIState } from './contexts/UIStateContext.js';
import {
  UIActionsContext,
  type UIActions,
} from './contexts/UIActionsContext.js';
import { ConfigContext } from './contexts/ConfigContext.js';
import {
  type HistoryItem,
  ToolCallStatus,
  type HistoryItemWithoutId,
  AuthState,
} from './types.js';
import { MessageType, StreamingState } from './types.js';
import {
  type EditorType,
  type Config,
  type DetectedIde,
  type IdeContext,
  type UserTierId,
  DEFAULT_GEMINI_FLASH_MODEL,
  IdeClient,
  ideContextStore,
  getErrorMessage,
  getAllGeminiMdFilenames,
  AuthType,
  clearCachedCredentialFile,
  ShellExecutionService,
} from '@google/gemini-cli-core';
import { validateAuthMethod } from '../config/auth.js';
import { loadHierarchicalGeminiMemory } from '../config/config.js';
import process from 'node:process';
import { useHistory } from './hooks/useHistoryManager.js';
import { useThemeCommand } from './hooks/useThemeCommand.js';
import { useAuthCommand } from './auth/useAuth.js';
import { useQuotaAndFallback } from './hooks/useQuotaAndFallback.js';
import { useEditorSettings } from './hooks/useEditorSettings.js';
import { useSettingsCommand } from './hooks/useSettingsCommand.js';
import { useSlashCommandProcessor } from './hooks/slashCommandProcessor.js';
import { useVimMode } from './contexts/VimModeContext.js';
import { useConsoleMessages } from './hooks/useConsoleMessages.js';
import { useTerminalSize } from './hooks/useTerminalSize.js';
import { useStdin, useStdout } from 'ink';
import ansiEscapes from 'ansi-escapes';
import * as fs from 'node:fs';
import { useTextBuffer } from './components/shared/text-buffer.js';
import { useLogger } from './hooks/useLogger.js';
import { useGeminiStream } from './hooks/useGeminiStream.js';
import { useVim } from './hooks/vim.js';
import { type LoadedSettings, SettingScope } from '../config/settings.js';
import { type InitializationResult } from '../core/initializer.js';
import { useFocus } from './hooks/useFocus.js';
import { useBracketedPaste } from './hooks/useBracketedPaste.js';
import { useKeypress, type Key } from './hooks/useKeypress.js';
import { keyMatchers, Command } from './keyMatchers.js';
import { useLoadingIndicator } from './hooks/useLoadingIndicator.js';
import { useFolderTrust } from './hooks/useFolderTrust.js';
import { useIdeTrustListener } from './hooks/useIdeTrustListener.js';
import { type IdeIntegrationNudgeResult } from './IdeIntegrationNudge.js';
import { appEvents, AppEvent } from '../utils/events.js';
import { type UpdateObject } from './utils/updateCheck.js';
import { setUpdateHandler } from '../utils/handleAutoUpdate.js';
import { ConsolePatcher } from './utils/ConsolePatcher.js';
import { registerCleanup, runExitCleanup } from '../utils/cleanup.js';
import { useMessageQueue } from './hooks/useMessageQueue.js';
import { useAutoAcceptIndicator } from './hooks/useAutoAcceptIndicator.js';
import { useWorkspaceMigration } from './hooks/useWorkspaceMigration.js';
import { useSessionStats } from './contexts/SessionContext.js';
import { useGitBranchName } from './hooks/useGitBranchName.js';
import type { ExtensionUpdateState } from './state/extensions.js';
import { checkForAllExtensionUpdates } from '../config/extension.js';

const CTRL_EXIT_PROMPT_DURATION_MS = 1000;

function isToolExecuting(pendingHistoryItems: HistoryItemWithoutId[]) {
  return pendingHistoryItems.some((item) => {
    if (item && item.type === 'tool_group') {
      return item.tools.some(
        (tool) => ToolCallStatus.Executing === tool.status,
      );
    }
    return false;
  });
}

interface AppContainerProps {
  config: Config;
  settings: LoadedSettings;
  startupWarnings?: string[];
  version: string;
  initializationResult: InitializationResult;
}

/**
 * The fraction of the terminal width to allocate to the shell.
 * This provides horizontal padding.
 */
const SHELL_WIDTH_FRACTION = 0.89;

/**
 * The number of lines to subtract from the available terminal height
 * for the shell. This provides vertical padding and space for other UI elements.
 */
const SHELL_HEIGHT_PADDING = 10;

export const AppContainer = (props: AppContainerProps) => {
  const { settings, config, initializationResult } = props;
  const historyManager = useHistory();
  const [corgiMode, setCorgiMode] = useState(false);
  const [debugMessage, setDebugMessage] = useState<string>('');
  const [quittingMessages, setQuittingMessages] = useState<
    HistoryItem[] | null
  >(null);
  const [showPrivacyNotice, setShowPrivacyNotice] = useState<boolean>(false);
  const [themeError, setThemeError] = useState<string | null>(
    initializationResult.themeError,
  );
  const [isProcessing, setIsProcessing] = useState<boolean>(false);
  const [shellFocused, setShellFocused] = useState(false);

  const [geminiMdFileCount, setGeminiMdFileCount] = useState<number>(
    initializationResult.geminiMdFileCount,
  );
  const [shellModeActive, setShellModeActive] = useState(false);
  const [modelSwitchedFromQuotaError, setModelSwitchedFromQuotaError] =
    useState<boolean>(false);
  const [historyRemountKey, setHistoryRemountKey] = useState(0);
  const [updateInfo, setUpdateInfo] = useState<UpdateObject | null>(null);
  const [isTrustedFolder, setIsTrustedFolder] = useState<boolean | undefined>(
    config.isTrustedFolder(),
  );
  const [extensionsUpdateState, setExtensionsUpdateState] = useState(
    new Map<string, ExtensionUpdateState>(),
  );

  // Helper to determine the effective model, considering the fallback state.
  const getEffectiveModel = useCallback(() => {
    if (config.isInFallbackMode()) {
      return DEFAULT_GEMINI_FLASH_MODEL;
    }
    return config.getModel();
  }, [config]);

  const [currentModel, setCurrentModel] = useState(getEffectiveModel());

  const [userTier, setUserTier] = useState<UserTierId | undefined>(undefined);

  const [isConfigInitialized, setConfigInitialized] = useState(false);

  // Auto-accept indicator
  const showAutoAcceptIndicator = useAutoAcceptIndicator({
    config,
    addItem: historyManager.addItem,
  });

  const logger = useLogger(config.storage);
  const [userMessages, setUserMessages] = useState<string[]>([]);

  // Terminal and layout hooks
  const { columns: terminalWidth, rows: terminalHeight } = useTerminalSize();
  const { stdin, setRawMode } = useStdin();
  const { stdout } = useStdout();

  // Additional hooks moved from App.tsx
  const { stats: sessionStats } = useSessionStats();
  const branchName = useGitBranchName(config.getTargetDir());

  // Layout measurements
  const mainControlsRef = useRef<DOMElement>(null);
  const staticExtraHeight = 3;

  useEffect(() => {
    (async () => {
      // Note: the program will not work if this fails so let errors be
      // handled by the global catch.
      await config.initialize();
      setConfigInitialized(true);
    })();
    registerCleanup(async () => {
      const ideClient = await IdeClient.getInstance();
      await ideClient.disconnect();
    });
  }, [config]);

  useEffect(
    () => setUpdateHandler(historyManager.addItem, setUpdateInfo),
    [historyManager.addItem],
  );

  // Watch for model changes (e.g., from Flash fallback)
  useEffect(() => {
    const checkModelChange = () => {
      const effectiveModel = getEffectiveModel();
      if (effectiveModel !== currentModel) {
        setCurrentModel(effectiveModel);
      }
    };

    checkModelChange();
    const interval = setInterval(checkModelChange, 1000); // Check every second

    return () => clearInterval(interval);
  }, [config, currentModel, getEffectiveModel]);

  const {
    consoleMessages,
    handleNewMessage,
    clearConsoleMessages: clearConsoleMessagesState,
  } = useConsoleMessages();

  useEffect(() => {
    const consolePatcher = new ConsolePatcher({
      onNewMessage: handleNewMessage,
      debugMode: config.getDebugMode(),
    });
    consolePatcher.patch();
    registerCleanup(consolePatcher.cleanup);
  }, [handleNewMessage, config]);

  const widthFraction = 0.9;
  const inputWidth = Math.max(
    20,
    Math.floor(terminalWidth * widthFraction) - 3,
  );
  const suggestionsWidth = Math.max(20, Math.floor(terminalWidth * 1.0));
  const mainAreaWidth = Math.floor(terminalWidth * 0.9);
  const staticAreaMaxItemHeight = Math.max(terminalHeight * 4, 100);

  const isValidPath = useCallback((filePath: string): boolean => {
    try {
      return fs.existsSync(filePath) && fs.statSync(filePath).isFile();
    } catch (_e) {
      return false;
    }
  }, []);

  const buffer = useTextBuffer({
    initialText: '',
    viewport: { height: 10, width: inputWidth },
    stdin,
    setRawMode,
    isValidPath,
    shellModeActive,
  });

  useEffect(() => {
    const fetchUserMessages = async () => {
      const pastMessagesRaw = (await logger?.getPreviousUserMessages()) || [];
      const currentSessionUserMessages = historyManager.history
        .filter(
          (item): item is HistoryItem & { type: 'user'; text: string } =>
            item.type === 'user' &&
            typeof item.text === 'string' &&
            item.text.trim() !== '',
        )
        .map((item) => item.text)
        .reverse();
      const combinedMessages = [
        ...currentSessionUserMessages,
        ...pastMessagesRaw,
      ];
      const deduplicatedMessages: string[] = [];
      if (combinedMessages.length > 0) {
        deduplicatedMessages.push(combinedMessages[0]);
        for (let i = 1; i < combinedMessages.length; i++) {
          if (combinedMessages[i] !== combinedMessages[i - 1]) {
            deduplicatedMessages.push(combinedMessages[i]);
          }
        }
      }
      setUserMessages(deduplicatedMessages.reverse());
    };
    fetchUserMessages();
  }, [historyManager.history, logger]);

  const refreshStatic = useCallback(() => {
    stdout.write(ansiEscapes.clearTerminal);
    setHistoryRemountKey((prev) => prev + 1);
  }, [setHistoryRemountKey, stdout]);

  const {
    isThemeDialogOpen,
    openThemeDialog,
    handleThemeSelect,
    handleThemeHighlight,
  } = useThemeCommand(
    settings,
    setThemeError,
    historyManager.addItem,
    initializationResult.themeError,
  );

  const { authState, setAuthState, authError, onAuthError } = useAuthCommand(
    settings,
    config,
  );

  const { proQuotaRequest, handleProQuotaChoice } = useQuotaAndFallback({
    config,
    historyManager,
    userTier,
    setAuthState,
    setModelSwitchedFromQuotaError,
  });

  // Derive auth state variables for backward compatibility with UIStateContext
  const isAuthDialogOpen = authState === AuthState.Updating;
  const isAuthenticating = authState === AuthState.Unauthenticated;

  // Create handleAuthSelect wrapper for backward compatibility
  const handleAuthSelect = useCallback(
    async (authType: AuthType | undefined, scope: SettingScope) => {
      if (authType) {
        await clearCachedCredentialFile();
        settings.setValue(scope, 'security.auth.selectedType', authType);

        try {
          await config.refreshAuth(authType);
          setAuthState(AuthState.Authenticated);
        } catch (e) {
          onAuthError(
            `Failed to authenticate: ${e instanceof Error ? e.message : String(e)}`,
          );
          return;
        }

        if (
          authType === AuthType.LOGIN_WITH_GOOGLE &&
          config.isBrowserLaunchSuppressed()
        ) {
          await runExitCleanup();
          console.log(`
----------------------------------------------------------------
Logging in with Google... Please restart Gemini CLI to continue.
----------------------------------------------------------------
          `);
          process.exit(0);
        }
      }
      setAuthState(AuthState.Authenticated);
    },
    [settings, config, setAuthState, onAuthError],
  );

  // Sync user tier from config when authentication changes
  useEffect(() => {
    // Only sync when not currently authenticating
    if (authState === AuthState.Authenticated) {
      setUserTier(config.getUserTier());
    }
  }, [config, authState]);

  // Check for enforced auth type mismatch
  useEffect(() => {
    if (
      settings.merged.security?.auth?.enforcedType &&
      settings.merged.security?.auth.selectedType &&
      settings.merged.security?.auth.enforcedType !==
        settings.merged.security?.auth.selectedType
    ) {
      onAuthError(
        `Authentication is enforced to be ${settings.merged.security?.auth.enforcedType}, but you are currently using ${settings.merged.security?.auth.selectedType}.`,
      );
    } else if (
      settings.merged.security?.auth?.selectedType &&
      !settings.merged.security?.auth?.useExternal
    ) {
      const error = validateAuthMethod(
        settings.merged.security.auth.selectedType,
      );
      if (error) {
        onAuthError(error);
      }
    }
  }, [
    settings.merged.security?.auth?.selectedType,
    settings.merged.security?.auth?.enforcedType,
    settings.merged.security?.auth?.useExternal,
    onAuthError,
  ]);

  const [editorError, setEditorError] = useState<string | null>(null);
  const {
    isEditorDialogOpen,
    openEditorDialog,
    handleEditorSelect,
    exitEditorDialog,
  } = useEditorSettings(settings, setEditorError, historyManager.addItem);

  const { isSettingsDialogOpen, openSettingsDialog, closeSettingsDialog } =
    useSettingsCommand();

  const {
    showWorkspaceMigrationDialog,
    workspaceExtensions,
    onWorkspaceMigrationDialogOpen,
    onWorkspaceMigrationDialogClose,
  } = useWorkspaceMigration(settings);

  const { toggleVimEnabled } = useVimMode();

  const slashCommandActions = useMemo(
    () => ({
      openAuthDialog: () => setAuthState(AuthState.Updating),
      openThemeDialog,
      openEditorDialog,
      openPrivacyNotice: () => setShowPrivacyNotice(true),
      openSettingsDialog,
      quit: (messages: HistoryItem[]) => {
        setQuittingMessages(messages);
        setTimeout(async () => {
          await runExitCleanup();
          process.exit(0);
        }, 100);
      },
      setDebugMessage,
      toggleCorgiMode: () => setCorgiMode((prev) => !prev),
      setExtensionsUpdateState,
    }),
    [
      setAuthState,
      openThemeDialog,
      openEditorDialog,
      openSettingsDialog,
      setQuittingMessages,
      setDebugMessage,
      setShowPrivacyNotice,
      setCorgiMode,
      setExtensionsUpdateState,
    ],
  );

  const {
    handleSlashCommand,
    slashCommands,
    pendingHistoryItems: pendingSlashCommandHistoryItems,
    commandContext,
    shellConfirmationRequest,
    confirmationRequest,
  } = useSlashCommandProcessor(
    config,
    settings,
    historyManager.addItem,
    historyManager.clearItems,
    historyManager.loadHistory,
    refreshStatic,
    toggleVimEnabled,
    setIsProcessing,
    setGeminiMdFileCount,
    slashCommandActions,
<<<<<<< HEAD
    extensionsUpdateState,
=======
    isConfigInitialized,
>>>>>>> 67f7dae4
  );

  const performMemoryRefresh = useCallback(async () => {
    historyManager.addItem(
      {
        type: MessageType.INFO,
        text: 'Refreshing hierarchical memory (GEMINI.md or other context files)...',
      },
      Date.now(),
    );
    try {
      const { memoryContent, fileCount } = await loadHierarchicalGeminiMemory(
        process.cwd(),
        settings.merged.context?.loadMemoryFromIncludeDirectories
          ? config.getWorkspaceContext().getDirectories()
          : [],
        config.getDebugMode(),
        config.getFileService(),
        settings.merged,
        config.getExtensionContextFilePaths(),
        config.isTrustedFolder(),
        settings.merged.context?.importFormat || 'tree', // Use setting or default to 'tree'
        config.getFileFilteringOptions(),
      );

      config.setUserMemory(memoryContent);
      config.setGeminiMdFileCount(fileCount);
      setGeminiMdFileCount(fileCount);

      historyManager.addItem(
        {
          type: MessageType.INFO,
          text: `Memory refreshed successfully. ${
            memoryContent.length > 0
              ? `Loaded ${memoryContent.length} characters from ${fileCount} file(s).`
              : 'No memory content found.'
          }`,
        },
        Date.now(),
      );
      if (config.getDebugMode()) {
        console.log(
          `[DEBUG] Refreshed memory content in config: ${memoryContent.substring(
            0,
            200,
          )}...`,
        );
      }
    } catch (error) {
      const errorMessage = getErrorMessage(error);
      historyManager.addItem(
        {
          type: MessageType.ERROR,
          text: `Error refreshing memory: ${errorMessage}`,
        },
        Date.now(),
      );
      console.error('Error refreshing memory:', error);
    }
  }, [config, historyManager, settings.merged]);

  const cancelHandlerRef = useRef<() => void>(() => {});

  const {
    streamingState,
    submitQuery,
    initError,
    pendingHistoryItems: pendingGeminiHistoryItems,
    thought,
    cancelOngoingRequest,
    activePtyId,
    loopDetectionConfirmationRequest,
  } = useGeminiStream(
    config.getGeminiClient(),
    historyManager.history,
    historyManager.addItem,
    config,
    settings,
    setDebugMessage,
    handleSlashCommand,
    shellModeActive,
    () => settings.merged.general?.preferredEditor as EditorType,
    onAuthError,
    performMemoryRefresh,
    modelSwitchedFromQuotaError,
    setModelSwitchedFromQuotaError,
    refreshStatic,
    () => cancelHandlerRef.current(),
    setShellFocused,
    terminalWidth,
    terminalHeight,
    shellFocused,
  );

  const { messageQueue, addMessage, clearQueue, getQueuedMessagesText } =
    useMessageQueue({
      isConfigInitialized,
      streamingState,
      submitQuery,
    });

  cancelHandlerRef.current = useCallback(() => {
    const pendingHistoryItems = [
      ...pendingSlashCommandHistoryItems,
      ...pendingGeminiHistoryItems,
    ];
    if (isToolExecuting(pendingHistoryItems)) {
      buffer.setText(''); // Just clear the prompt
      return;
    }

    const lastUserMessage = userMessages.at(-1);
    let textToSet = lastUserMessage || '';

    const queuedText = getQueuedMessagesText();
    if (queuedText) {
      textToSet = textToSet ? `${textToSet}\n\n${queuedText}` : queuedText;
      clearQueue();
    }

    if (textToSet) {
      buffer.setText(textToSet);
    }
  }, [
    buffer,
    userMessages,
    getQueuedMessagesText,
    clearQueue,
    pendingSlashCommandHistoryItems,
    pendingGeminiHistoryItems,
  ]);

  const handleFinalSubmit = useCallback(
    (submittedValue: string) => {
      addMessage(submittedValue);
    },
    [addMessage],
  );

  const handleClearScreen = useCallback(() => {
    historyManager.clearItems();
    clearConsoleMessagesState();
    console.clear();
    refreshStatic();
  }, [historyManager, clearConsoleMessagesState, refreshStatic]);

  const { handleInput: vimHandleInput } = useVim(buffer, handleFinalSubmit);

  /**
   * Determines if the input prompt should be active and accept user input.
   * Input is disabled during:
   * - Initialization errors
   * - Slash command processing
   * - Tool confirmations (WaitingForConfirmation state)
   * - Any future streaming states not explicitly allowed
   */
  const isInputActive =
    !initError &&
    !isProcessing &&
    (streamingState === StreamingState.Idle ||
      streamingState === StreamingState.Responding) &&
    !proQuotaRequest;

  // Compute available terminal height based on controls measurement
  const availableTerminalHeight = useMemo(() => {
    if (mainControlsRef.current) {
      const fullFooterMeasurement = measureElement(mainControlsRef.current);
      return terminalHeight - fullFooterMeasurement.height - staticExtraHeight;
    }
    return terminalHeight - staticExtraHeight;
  }, [terminalHeight]);

  config.setShellExecutionConfig({
    terminalWidth: Math.floor(terminalWidth * SHELL_WIDTH_FRACTION),
    terminalHeight: Math.floor(availableTerminalHeight - SHELL_HEIGHT_PADDING),
    pager: settings.merged.tools?.shell?.pager,
    showColor: settings.merged.tools?.shell?.showColor,
  });

  const isFocused = useFocus();
  useBracketedPaste();

  // Context file names computation
  const contextFileNames = useMemo(() => {
    const fromSettings = settings.merged.context?.fileName;
    return fromSettings
      ? Array.isArray(fromSettings)
        ? fromSettings
        : [fromSettings]
      : getAllGeminiMdFilenames();
  }, [settings.merged.context?.fileName]);
  // Initial prompt handling
  const initialPrompt = useMemo(() => config.getQuestion(), [config]);
  const initialPromptSubmitted = useRef(false);
  const geminiClient = config.getGeminiClient();

  useEffect(() => {
    if (activePtyId) {
      ShellExecutionService.resizePty(
        activePtyId,
        Math.floor(terminalWidth * SHELL_WIDTH_FRACTION),
        Math.floor(availableTerminalHeight - SHELL_HEIGHT_PADDING),
      );
    }
  }, [
    terminalHeight,
    terminalWidth,
    availableTerminalHeight,
    activePtyId,
    geminiClient,
  ]);

  useEffect(() => {
    if (
      initialPrompt &&
      isConfigInitialized &&
      !initialPromptSubmitted.current &&
      !isAuthenticating &&
      !isAuthDialogOpen &&
      !isThemeDialogOpen &&
      !isEditorDialogOpen &&
      !showPrivacyNotice &&
      geminiClient?.isInitialized?.()
    ) {
      handleFinalSubmit(initialPrompt);
      initialPromptSubmitted.current = true;
    }
  }, [
    initialPrompt,
    isConfigInitialized,
    handleFinalSubmit,
    isAuthenticating,
    isAuthDialogOpen,
    isThemeDialogOpen,
    isEditorDialogOpen,
    showPrivacyNotice,
    geminiClient,
  ]);

  const [idePromptAnswered, setIdePromptAnswered] = useState(false);
  const [currentIDE, setCurrentIDE] = useState<DetectedIde | null>(null);

  useEffect(() => {
    const getIde = async () => {
      const ideClient = await IdeClient.getInstance();
      const currentIde = ideClient.getCurrentIde();
      setCurrentIDE(currentIde || null);
    };
    getIde();
  }, []);
  const shouldShowIdePrompt = Boolean(
    currentIDE &&
      !config.getIdeMode() &&
      !settings.merged.ide?.hasSeenNudge &&
      !idePromptAnswered,
  );

  const [showErrorDetails, setShowErrorDetails] = useState<boolean>(false);
  const [showToolDescriptions, setShowToolDescriptions] =
    useState<boolean>(false);

  const [ctrlCPressedOnce, setCtrlCPressedOnce] = useState(false);
  const ctrlCTimerRef = useRef<NodeJS.Timeout | null>(null);
  const [ctrlDPressedOnce, setCtrlDPressedOnce] = useState(false);
  const ctrlDTimerRef = useRef<NodeJS.Timeout | null>(null);
  const [constrainHeight, setConstrainHeight] = useState<boolean>(true);
  const [ideContextState, setIdeContextState] = useState<
    IdeContext | undefined
  >();
  const [showEscapePrompt, setShowEscapePrompt] = useState(false);
  const [showIdeRestartPrompt, setShowIdeRestartPrompt] = useState(false);

  const { isFolderTrustDialogOpen, handleFolderTrustSelect, isRestarting } =
    useFolderTrust(settings, setIsTrustedFolder, refreshStatic);
  const { needsRestart: ideNeedsRestart } = useIdeTrustListener();
  const isInitialMount = useRef(true);

  useEffect(() => {
    if (ideNeedsRestart) {
      // IDE trust changed, force a restart.
      setShowIdeRestartPrompt(true);
    }
  }, [ideNeedsRestart]);

  useEffect(() => {
    if (isInitialMount.current) {
      isInitialMount.current = false;
      return;
    }

    const handler = setTimeout(() => {
      refreshStatic();
    }, 300);

    return () => {
      clearTimeout(handler);
    };
  }, [terminalWidth, refreshStatic]);

  useEffect(() => {
    const unsubscribe = ideContextStore.subscribe(setIdeContextState);
    setIdeContextState(ideContextStore.get());
    return unsubscribe;
  }, []);

  useEffect(() => {
    const openDebugConsole = () => {
      setShowErrorDetails(true);
      setConstrainHeight(false);
    };
    appEvents.on(AppEvent.OpenDebugConsole, openDebugConsole);

    const logErrorHandler = (errorMessage: unknown) => {
      handleNewMessage({
        type: 'error',
        content: String(errorMessage),
        count: 1,
      });
    };
    appEvents.on(AppEvent.LogError, logErrorHandler);

    return () => {
      appEvents.off(AppEvent.OpenDebugConsole, openDebugConsole);
      appEvents.off(AppEvent.LogError, logErrorHandler);
    };
  }, [handleNewMessage]);

  const handleEscapePromptChange = useCallback((showPrompt: boolean) => {
    setShowEscapePrompt(showPrompt);
  }, []);

  const handleIdePromptComplete = useCallback(
    (result: IdeIntegrationNudgeResult) => {
      if (result.userSelection === 'yes') {
        handleSlashCommand('/ide install');
        settings.setValue(
          SettingScope.User,
          'hasSeenIdeIntegrationNudge',
          true,
        );
      } else if (result.userSelection === 'dismiss') {
        settings.setValue(
          SettingScope.User,
          'hasSeenIdeIntegrationNudge',
          true,
        );
      }
      setIdePromptAnswered(true);
    },
    [handleSlashCommand, settings],
  );

  const { elapsedTime, currentLoadingPhrase } =
    useLoadingIndicator(streamingState);

  const handleExit = useCallback(
    (
      pressedOnce: boolean,
      setPressedOnce: (value: boolean) => void,
      timerRef: React.MutableRefObject<NodeJS.Timeout | null>,
    ) => {
      if (pressedOnce) {
        if (timerRef.current) {
          clearTimeout(timerRef.current);
        }
        handleSlashCommand('/quit');
      } else {
        setPressedOnce(true);
        timerRef.current = setTimeout(() => {
          setPressedOnce(false);
          timerRef.current = null;
        }, CTRL_EXIT_PROMPT_DURATION_MS);
      }
    },
    [handleSlashCommand],
  );

  const handleGlobalKeypress = useCallback(
    (key: Key) => {
      // Debug log keystrokes if enabled
      if (settings.merged.general?.debugKeystrokeLogging) {
        console.log('[DEBUG] Keystroke:', JSON.stringify(key));
      }

      const anyDialogOpen =
        isThemeDialogOpen ||
        isAuthDialogOpen ||
        isEditorDialogOpen ||
        isSettingsDialogOpen ||
        isFolderTrustDialogOpen ||
        showPrivacyNotice;
      if (anyDialogOpen) {
        return;
      }

      let enteringConstrainHeightMode = false;
      if (!constrainHeight) {
        enteringConstrainHeightMode = true;
        setConstrainHeight(true);
      }

      if (keyMatchers[Command.SHOW_ERROR_DETAILS](key)) {
        setShowErrorDetails((prev) => !prev);
      } else if (keyMatchers[Command.TOGGLE_TOOL_DESCRIPTIONS](key)) {
        const newValue = !showToolDescriptions;
        setShowToolDescriptions(newValue);

        const mcpServers = config.getMcpServers();
        if (Object.keys(mcpServers || {}).length > 0) {
          handleSlashCommand(newValue ? '/mcp desc' : '/mcp nodesc');
        }
      } else if (
        keyMatchers[Command.TOGGLE_IDE_CONTEXT_DETAIL](key) &&
        config.getIdeMode() &&
        ideContextState
      ) {
        handleSlashCommand('/ide status');
      } else if (keyMatchers[Command.QUIT](key)) {
        if (!ctrlCPressedOnce) {
          cancelOngoingRequest?.();
        }
        handleExit(ctrlCPressedOnce, setCtrlCPressedOnce, ctrlCTimerRef);
      } else if (keyMatchers[Command.EXIT](key)) {
        if (buffer.text.length > 0) {
          return;
        }
        handleExit(ctrlDPressedOnce, setCtrlDPressedOnce, ctrlDTimerRef);
      } else if (
        keyMatchers[Command.SHOW_MORE_LINES](key) &&
        !enteringConstrainHeightMode
      ) {
        setConstrainHeight(false);
      } else if (keyMatchers[Command.TOGGLE_SHELL_INPUT_FOCUS](key)) {
        if (activePtyId || shellFocused) {
          setShellFocused((prev) => !prev);
        }
      }
    },
    [
      constrainHeight,
      setConstrainHeight,
      setShowErrorDetails,
      showToolDescriptions,
      setShowToolDescriptions,
      config,
      ideContextState,
      handleExit,
      ctrlCPressedOnce,
      setCtrlCPressedOnce,
      ctrlCTimerRef,
      buffer.text.length,
      ctrlDPressedOnce,
      setCtrlDPressedOnce,
      ctrlDTimerRef,
      handleSlashCommand,
      cancelOngoingRequest,
      isThemeDialogOpen,
      isAuthDialogOpen,
      isEditorDialogOpen,
      isSettingsDialogOpen,
      isFolderTrustDialogOpen,
      showPrivacyNotice,
      activePtyId,
      shellFocused,
      settings.merged.general?.debugKeystrokeLogging,
    ],
  );

  useKeypress(handleGlobalKeypress, { isActive: true });
  useKeypress(
    (key) => {
      if (key.name === 'r' || key.name === 'R') {
        process.exit(0);
      }
    },
    { isActive: showIdeRestartPrompt },
  );

  const filteredConsoleMessages = useMemo(() => {
    if (config.getDebugMode()) {
      return consoleMessages;
    }
    return consoleMessages.filter((msg) => msg.type !== 'debug');
  }, [consoleMessages, config]);

  // Computed values
  const errorCount = useMemo(
    () =>
      filteredConsoleMessages
        .filter((msg) => msg.type === 'error')
        .reduce((total, msg) => total + msg.count, 0),
    [filteredConsoleMessages],
  );

  const nightly = props.version.includes('nightly');

  const dialogsVisible =
    showWorkspaceMigrationDialog ||
    shouldShowIdePrompt ||
    isFolderTrustDialogOpen ||
    !!shellConfirmationRequest ||
    !!confirmationRequest ||
    !!loopDetectionConfirmationRequest ||
    isThemeDialogOpen ||
    isSettingsDialogOpen ||
    isAuthenticating ||
    isAuthDialogOpen ||
    isEditorDialogOpen ||
    showPrivacyNotice ||
    !!proQuotaRequest;

  const pendingHistoryItems = useMemo(
    () => [...pendingSlashCommandHistoryItems, ...pendingGeminiHistoryItems],
    [pendingSlashCommandHistoryItems, pendingGeminiHistoryItems],
  );

  const uiState: UIState = useMemo(
    () => ({
      history: historyManager.history,
      isThemeDialogOpen,
      themeError,
      isAuthenticating,
      isConfigInitialized,
      authError,
      isAuthDialogOpen,
      editorError,
      isEditorDialogOpen,
      showPrivacyNotice,
      corgiMode,
      debugMessage,
      quittingMessages,
      isSettingsDialogOpen,
      slashCommands,
      pendingSlashCommandHistoryItems,
      commandContext,
      shellConfirmationRequest,
      confirmationRequest,
      loopDetectionConfirmationRequest,
      geminiMdFileCount,
      streamingState,
      initError,
      pendingGeminiHistoryItems,
      thought,
      shellModeActive,
      userMessages,
      buffer,
      inputWidth,
      suggestionsWidth,
      isInputActive,
      shouldShowIdePrompt,
      isFolderTrustDialogOpen: isFolderTrustDialogOpen ?? false,
      isTrustedFolder,
      constrainHeight,
      showErrorDetails,
      filteredConsoleMessages,
      ideContextState,
      showToolDescriptions,
      ctrlCPressedOnce,
      ctrlDPressedOnce,
      showEscapePrompt,
      isFocused,
      elapsedTime,
      currentLoadingPhrase,
      historyRemountKey,
      messageQueue,
      showAutoAcceptIndicator,
      showWorkspaceMigrationDialog,
      workspaceExtensions,
      currentModel,
      userTier,
      proQuotaRequest,
      contextFileNames,
      errorCount,
      availableTerminalHeight,
      mainAreaWidth,
      staticAreaMaxItemHeight,
      staticExtraHeight,
      dialogsVisible,
      pendingHistoryItems,
      nightly,
      branchName,
      sessionStats,
      terminalWidth,
      terminalHeight,
      mainControlsRef,
      currentIDE,
      updateInfo,
      showIdeRestartPrompt,
      isRestarting,
<<<<<<< HEAD
      extensionsUpdateState,
=======
      activePtyId,
      shellFocused,
>>>>>>> 67f7dae4
    }),
    [
      historyManager.history,
      isThemeDialogOpen,
      themeError,
      isAuthenticating,
      isConfigInitialized,
      authError,
      isAuthDialogOpen,
      editorError,
      isEditorDialogOpen,
      showPrivacyNotice,
      corgiMode,
      debugMessage,
      quittingMessages,
      isSettingsDialogOpen,
      slashCommands,
      pendingSlashCommandHistoryItems,
      commandContext,
      shellConfirmationRequest,
      confirmationRequest,
      loopDetectionConfirmationRequest,
      geminiMdFileCount,
      streamingState,
      initError,
      pendingGeminiHistoryItems,
      thought,
      shellModeActive,
      userMessages,
      buffer,
      inputWidth,
      suggestionsWidth,
      isInputActive,
      shouldShowIdePrompt,
      isFolderTrustDialogOpen,
      isTrustedFolder,
      constrainHeight,
      showErrorDetails,
      filteredConsoleMessages,
      ideContextState,
      showToolDescriptions,
      ctrlCPressedOnce,
      ctrlDPressedOnce,
      showEscapePrompt,
      isFocused,
      elapsedTime,
      currentLoadingPhrase,
      historyRemountKey,
      messageQueue,
      showAutoAcceptIndicator,
      showWorkspaceMigrationDialog,
      workspaceExtensions,
      userTier,
      proQuotaRequest,
      contextFileNames,
      errorCount,
      availableTerminalHeight,
      mainAreaWidth,
      staticAreaMaxItemHeight,
      staticExtraHeight,
      dialogsVisible,
      pendingHistoryItems,
      nightly,
      branchName,
      sessionStats,
      terminalWidth,
      terminalHeight,
      mainControlsRef,
      currentIDE,
      updateInfo,
      showIdeRestartPrompt,
      isRestarting,
      currentModel,
<<<<<<< HEAD
      extensionsUpdateState,
=======
      activePtyId,
      shellFocused,
>>>>>>> 67f7dae4
    ],
  );

  const uiActions: UIActions = useMemo(
    () => ({
      handleThemeSelect,
      handleThemeHighlight,
      handleAuthSelect,
      setAuthState,
      onAuthError,
      handleEditorSelect,
      exitEditorDialog,
      exitPrivacyNotice: () => setShowPrivacyNotice(false),
      closeSettingsDialog,
      setShellModeActive,
      vimHandleInput,
      handleIdePromptComplete,
      handleFolderTrustSelect,
      setConstrainHeight,
      onEscapePromptChange: handleEscapePromptChange,
      refreshStatic,
      handleFinalSubmit,
      handleClearScreen,
      onWorkspaceMigrationDialogOpen,
      onWorkspaceMigrationDialogClose,
      handleProQuotaChoice,
    }),
    [
      handleThemeSelect,
      handleThemeHighlight,
      handleAuthSelect,
      setAuthState,
      onAuthError,
      handleEditorSelect,
      exitEditorDialog,
      closeSettingsDialog,
      setShellModeActive,
      vimHandleInput,
      handleIdePromptComplete,
      handleFolderTrustSelect,
      setConstrainHeight,
      handleEscapePromptChange,
      refreshStatic,
      handleFinalSubmit,
      handleClearScreen,
      onWorkspaceMigrationDialogOpen,
      onWorkspaceMigrationDialogClose,
      handleProQuotaChoice,
    ],
  );

  const extensions = config.getExtensions();
  useEffect(() => {
    checkForAllExtensionUpdates(extensions, setExtensionsUpdateState);
  }, [extensions, setExtensionsUpdateState]);

  return (
    <UIStateContext.Provider value={uiState}>
      <UIActionsContext.Provider value={uiActions}>
        <ConfigContext.Provider value={config}>
          <AppContext.Provider
            value={{
              version: props.version,
              startupWarnings: props.startupWarnings || [],
            }}
          >
            <App />
          </AppContext.Provider>
        </ConfigContext.Provider>
      </UIActionsContext.Provider>
    </UIStateContext.Provider>
  );
};<|MERGE_RESOLUTION|>--- conflicted
+++ resolved
@@ -457,11 +457,8 @@
     setIsProcessing,
     setGeminiMdFileCount,
     slashCommandActions,
-<<<<<<< HEAD
     extensionsUpdateState,
-=======
     isConfigInitialized,
->>>>>>> 67f7dae4
   );
 
   const performMemoryRefresh = useCallback(async () => {
@@ -1051,12 +1048,9 @@
       updateInfo,
       showIdeRestartPrompt,
       isRestarting,
-<<<<<<< HEAD
       extensionsUpdateState,
-=======
       activePtyId,
       shellFocused,
->>>>>>> 67f7dae4
     }),
     [
       historyManager.history,
@@ -1130,12 +1124,9 @@
       showIdeRestartPrompt,
       isRestarting,
       currentModel,
-<<<<<<< HEAD
       extensionsUpdateState,
-=======
       activePtyId,
       shellFocused,
->>>>>>> 67f7dae4
     ],
   );
 
