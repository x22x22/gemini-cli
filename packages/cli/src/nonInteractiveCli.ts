--- conflicted
+++ resolved
@@ -6,26 +6,15 @@
 
 import {
   Config,
-<<<<<<< HEAD
   //ToolCallRequestInfo,
   //executeToolCall,
   //ToolRegistry,
   shutdownTelemetry,
   isTelemetrySdkInitialized,
   GeminiEventType,
-  //ToolErrorType,
-} from '@google/gemini-cli-core';
-import { Content /*Part, FunctionCall*/ } from '@google/genai';
-=======
-  ToolCallRequestInfo,
-  executeToolCall,
-  shutdownTelemetry,
-  isTelemetrySdkInitialized,
-  GeminiEventType,
   parseAndFormatApiError,
 } from '@google/gemini-cli-core';
 import { Content, Part } from '@google/genai';
->>>>>>> 56ad22b3
 
 import { ConsolePatcher } from './ui/utils/ConsolePatcher.js';
 import { handleAtCommand } from './ui/hooks/atCommandProcessor.js';
@@ -51,13 +40,6 @@
     });
 
     const geminiClient = config.getGeminiClient();
-<<<<<<< HEAD
-    //const toolRegistry: ToolRegistry = await config.getToolRegistry();
-
-    const abortController = new AbortController();
-    const currentMessages: Content[] = [
-      { role: 'user', parts: [{ text: input }] },
-=======
 
     const abortController = new AbortController();
 
@@ -77,9 +59,8 @@
       process.exit(1);
     }
 
-    let currentMessages: Content[] = [
+    const currentMessages: Content[] = [
       { role: 'user', parts: processedQuery as Part[] },
->>>>>>> 56ad22b3
     ];
 
     let turnCount = 0;
@@ -94,11 +75,7 @@
         );
         return;
       }
-<<<<<<< HEAD
-      //const functionCalls: FunctionCall[] = [];
-=======
-      const toolCallRequests: ToolCallRequestInfo[] = [];
->>>>>>> 56ad22b3
+      //const toolCallRequests: ToolCallRequestInfo[] = [];
 
       const responseStream = geminiClient.sendMessageStream(
         currentMessages[0]?.parts || [],
@@ -114,85 +91,44 @@
 
         if (event.type === GeminiEventType.Content) {
           process.stdout.write(event.value);
-<<<<<<< HEAD
-        } // else if (event.type === GeminiEventType.ToolCallRequest) {
-        //   const toolCallRequest = event.value;
-        //   const fc: FunctionCall = {
-        //     name: toolCallRequest.name,
-        //     args: toolCallRequest.args,
-        //     id: toolCallRequest.callId,
-        //   };
-        //   functionCalls.push(fc);
+        } //else if (event.type === GeminiEventType.ToolCallRequest) {
+        //     toolCallRequests.push(event.value);
+        //   }
         // }
+
+        // if (toolCallRequests.length > 0) {
+        //   const toolResponseParts: Part[] = [];
+        //   for (const requestInfo of toolCallRequests) {
+        //     const toolResponse = await executeToolCall(
+        //       config,
+        //       requestInfo,
+        //       abortController.signal,
+        //     );
+
+        //     if (toolResponse.error) {
+        //       console.error(
+        //         `Error executing tool ${requestInfo.name}: ${toolResponse.resultDisplay || toolResponse.error.message}`,
+        //       );
+        //     }
+
+        //     if (toolResponse.responseParts) {
+        //       const parts = Array.isArray(toolResponse.responseParts)
+        //         ? toolResponse.responseParts
+        //         : [toolResponse.responseParts];
+        //       for (const part of parts) {
+        //         if (typeof part === 'string') {
+        //           toolResponseParts.push({ text: part });
+        //         } else if (part) {
+        //           toolResponseParts.push(part);
+        //         }
+        //       }
+        //     }
+        //   }
+        //   currentMessages = [{ role: 'user', parts: toolResponseParts }];
+        // } else {
+        process.stdout.write('\n'); // Ensure a final newline
+        return;
       }
-
-      // if (functionCalls.length > 0) {
-      //   const toolResponseParts: Part[] = [];
-
-      //   for (const fc of functionCalls) {
-      //     const callId = fc.id ?? `${fc.name}-${Date.now()}`;
-      //     const requestInfo: ToolCallRequestInfo = {
-      //       callId,
-      //       name: fc.name as string,
-      //       args: (fc.args ?? {}) as Record<string, unknown>,
-      //       isClientInitiated: false,
-      //       prompt_id,
-      //     };
-
-      //     const toolResponse = await executeToolCall(
-      //       config,
-      //       requestInfo,
-      //       toolRegistry,
-      //       abortController.signal,
-      //     );
-
-      //     if (toolResponse.error) {
-      //       console.error(
-      //         `Error executing tool ${fc.name}: ${toolResponse.resultDisplay || toolResponse.error.message}`,
-      //       );
-      //       if (toolResponse.errorType === ToolErrorType.UNHANDLED_EXCEPTION)
-      //         process.exit(1);
-      //     }
-=======
-        } else if (event.type === GeminiEventType.ToolCallRequest) {
-          toolCallRequests.push(event.value);
-        }
-      }
-
-      if (toolCallRequests.length > 0) {
-        const toolResponseParts: Part[] = [];
-        for (const requestInfo of toolCallRequests) {
-          const toolResponse = await executeToolCall(
-            config,
-            requestInfo,
-            abortController.signal,
-          );
-
-          if (toolResponse.error) {
-            console.error(
-              `Error executing tool ${requestInfo.name}: ${toolResponse.resultDisplay || toolResponse.error.message}`,
-            );
-          }
->>>>>>> 56ad22b3
-
-      //     if (toolResponse.responseParts) {
-      //       const parts = Array.isArray(toolResponse.responseParts)
-      //         ? toolResponse.responseParts
-      //         : [toolResponse.responseParts];
-      //       for (const part of parts) {
-      //         if (typeof part === 'string') {
-      //           toolResponseParts.push({ text: part });
-      //         } else if (part) {
-      //           toolResponseParts.push(part);
-      //         }
-      //       }
-      //     }
-      //   }
-      //   currentMessages = [{ role: 'user', parts: toolResponseParts }];
-      // } else {
-      process.stdout.write('\n'); // Ensure a final newline
-      return;
-      // }
     }
   } catch (error) {
     console.error(
